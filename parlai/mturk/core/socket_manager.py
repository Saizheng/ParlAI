--- conflicted
+++ resolved
@@ -213,11 +213,7 @@
         """Sends a packet, blocks if the packet is blocking"""
         # Send the packet
         pkt = packet.as_dict()
-<<<<<<< HEAD
-        print_and_log("Send packet: " + str(packet.data), False)
-=======
-        print_and_log('Send packet: {}'.format(packet.data))
->>>>>>> 1eaf0ed0
+        print_and_log('Send packet: {}'.format(packet.data), False)
         def set_status_to_sent(data):
             packet.status = Packet.STATUS_SENT
         self.socketIO.emit(
